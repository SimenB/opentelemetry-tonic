[package]
name = "opentelemetry-tonic"
version = "0.1.0"
edition = "2021"
repository = "https://github.com/shaqtsui/opentelemetry-tonic"
description = """
This library provide `MetadataInjector` and `MetadataExtractor`, which is used to propogate span context from grpc client to grpc server.
So to put client & server span/event into one bigger span.
"""

license = "MIT"

# See more keys and their definitions at https://doc.rust-lang.org/cargo/reference/manifest.html

[dependencies]
<<<<<<< HEAD
opentelemetry = "0.19"
tonic = "0.8"
=======
opentelemetry = "0.18"
tonic = "0.9"
>>>>>>> a0ee6d54
tracing = "0.1"
tracing-opentelemetry = "0.19"<|MERGE_RESOLUTION|>--- conflicted
+++ resolved
@@ -13,12 +13,7 @@
 # See more keys and their definitions at https://doc.rust-lang.org/cargo/reference/manifest.html
 
 [dependencies]
-<<<<<<< HEAD
 opentelemetry = "0.19"
-tonic = "0.8"
-=======
-opentelemetry = "0.18"
 tonic = "0.9"
->>>>>>> a0ee6d54
 tracing = "0.1"
 tracing-opentelemetry = "0.19"